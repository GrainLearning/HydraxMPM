<br /><br />

<div style="position: relative; height: 160px; margin-bottom: 20px;">
  <p align="center" style="position: absolute; top: 0; left: 0; width: 100%;">
    <img src="docs/_static/hydraxmpm.png" alt="HydraxMPM Logo" width="250" /* Set desired larger width */ >
  </p>
</div>
<h1 align="center"><b>HydraxMPM</b></h1>
<p align="center">
  <b>A JAX-powered Material Point Method & Single Integration Point simulation environment for granular materials</b>
</p>
<p align="center" style="font-style: normal; letter-spacing: 1px; font-size: 0.9em; opacity: 0.9;">
  Develop · Diagnose · Simulate
</p>
<p align="center">
  📖 <a href="LINK_TO_YOUR_DOCUMENTATION_SITE"><strong>Documentation</strong></a> | ⚙️ <a href="#installation">Installation</a> | 🤝 <a href="LINK_TO_CONTRIBUTING.MD">Contributing</a>
  <!-- Add badges here if you have them: e.g., build status, license -->
</p>


HydraxMPM integrates the **Material Point Method (MPM)** solver for large-scale granular dynamics simulations and **Single Integration Point (SIP)** testing <!--for detailed constitutive **model creation and diagnosis**-->, within one environment. Built on JAX, it leverages automatic differentiation and hardware acceleration (CPU/GPU/TPU) for research and development of numerical models capturing solid-like and fluid-like behavior of granular materials.

## Capabilities

*   🔬 **Diagnose Constitutive Models:** Perform controlled SIP tests (triaxial, shear, and compression) for advanced constitutive model analysis.
*   ⛰️ **Simulate Large-Scale Processes:** Model complex, large-deformation granular processes (e.g., landslides) using MPM.
*   ⚖️ **Validate Across Scales:** Compare solid-like and fluid-like model behavior at both element (SIP) and system (MPM) levels.
*   ∇ **Gradient-Aware:** Utilize automatic differentiation for sensitivity analysis, inverse problems, and optimization.

## Key Features

*   **Unified MPM & SIP:** Shared API facilitates rapid prototyping and validation.
*   **High Performance:** JAX backend with JIT compilation.
*   **Differentiable:** Enables advanced gradient-based studies.
*   **Modular:** Designed for extensibility in research settings.
*   **Solvers & Schemes:** Explicit MPM (USL) with FLIP/PIC, APIC, AFLIP transfer; Linear, Quadratic, Cubic B-spline basis functions.
*   **Available Models:** Drucker-Prager, Modified Cam-Clay, Newtonian Fluid, Incompressible $\mu (I)$ rheology.
*   **SIP Tests:** Triaxial (Drained/Undrained), Constant Pressure/Volume Shear, Isotropic Compression.
*   **Contact & Boundaries:** Rigid body contact (penalty-based), slip/no-slip conditions.
*   **Time Stepping & Stability:** Fixed and adaptive time stepping with Courant–Friedrichs–Lewy (CFL) condition.


## Installation

1.  **Install uv:** Follow instructions [here](https://docs.astral.sh/uv/getting-started/installation/).
2.  **Clone & Install Dependencies:**
    ```bash
    git clone git@github.com:GrainLearning/HydraxMPM.git && cd HydraxMPM
    uv sync
    ```
3.  **Run Example:**
    ```bash
    uv run examples/bvp/dambreak/dambreak.py
    ```
    *(Output in `./examples/dambreak/`)*



## 👥 Contributors:

* Retief Lubbe (Soil Micro Mechanics group / University of Twente)
* Hongyang Cheng (Soil Micro Mechanics group / University of Twente)

## 🙏 Acknowledgements
This research is part of the project TUSAIL [Training in Upscaling Particle Systems: Advancing Industry across Length-scales](https://tusail.eu)  and has received funding from the European Horizon2020 Framework Programme for research, technological development and demonstration under grant agreement ID 955661.

<<<<<<< HEAD
> [!WARNING]  
> This is a research software under active development (pre-alpha). APIs and functionality are subject to change without notice.

=======
> [!WARNING]
> This is a research software under active development (pre-alpha). APIs and functionality are subject to change without notice.



<!--
## 🧠 Key Benefits

* **Unify local and global views:** Test, compare and validate constitutive models at a SIP-level, and directly apply them to large-scale MPM simulations – all within the same framework.
* **Cutting-Edge performance** Built on JAX, leveraging Just-In-Time (JIT) for high-performance array-based operations on the CPU, GPU, and TPU.
* **Solve inverse problems with ease:** All internals are automatically differentiable, enabling model diagnosis and gradient-based optimization (e.g., reducing the need to solve the tangential stiffness tensor).
* **Modular & Extendable:** The modular structure, coupled with batched and parallelized continuum mechanics operations, will enable modification and extension of existing components, while also enabling rapid prototyping. -->

>>>>>>> f40e3f36
<|MERGE_RESOLUTION|>--- conflicted
+++ resolved
@@ -1,85 +1,84 @@
-<br /><br />
-
-<div style="position: relative; height: 160px; margin-bottom: 20px;">
-  <p align="center" style="position: absolute; top: 0; left: 0; width: 100%;">
-    <img src="docs/_static/hydraxmpm.png" alt="HydraxMPM Logo" width="250" /* Set desired larger width */ >
-  </p>
-</div>
-<h1 align="center"><b>HydraxMPM</b></h1>
-<p align="center">
-  <b>A JAX-powered Material Point Method & Single Integration Point simulation environment for granular materials</b>
-</p>
-<p align="center" style="font-style: normal; letter-spacing: 1px; font-size: 0.9em; opacity: 0.9;">
-  Develop · Diagnose · Simulate
-</p>
-<p align="center">
-  📖 <a href="LINK_TO_YOUR_DOCUMENTATION_SITE"><strong>Documentation</strong></a> | ⚙️ <a href="#installation">Installation</a> | 🤝 <a href="LINK_TO_CONTRIBUTING.MD">Contributing</a>
-  <!-- Add badges here if you have them: e.g., build status, license -->
-</p>
-
-
-HydraxMPM integrates the **Material Point Method (MPM)** solver for large-scale granular dynamics simulations and **Single Integration Point (SIP)** testing <!--for detailed constitutive **model creation and diagnosis**-->, within one environment. Built on JAX, it leverages automatic differentiation and hardware acceleration (CPU/GPU/TPU) for research and development of numerical models capturing solid-like and fluid-like behavior of granular materials.
-
-## Capabilities
-
-*   🔬 **Diagnose Constitutive Models:** Perform controlled SIP tests (triaxial, shear, and compression) for advanced constitutive model analysis.
-*   ⛰️ **Simulate Large-Scale Processes:** Model complex, large-deformation granular processes (e.g., landslides) using MPM.
-*   ⚖️ **Validate Across Scales:** Compare solid-like and fluid-like model behavior at both element (SIP) and system (MPM) levels.
-*   ∇ **Gradient-Aware:** Utilize automatic differentiation for sensitivity analysis, inverse problems, and optimization.
-
-## Key Features
-
-*   **Unified MPM & SIP:** Shared API facilitates rapid prototyping and validation.
-*   **High Performance:** JAX backend with JIT compilation.
-*   **Differentiable:** Enables advanced gradient-based studies.
-*   **Modular:** Designed for extensibility in research settings.
-*   **Solvers & Schemes:** Explicit MPM (USL) with FLIP/PIC, APIC, AFLIP transfer; Linear, Quadratic, Cubic B-spline basis functions.
-*   **Available Models:** Drucker-Prager, Modified Cam-Clay, Newtonian Fluid, Incompressible $\mu (I)$ rheology.
-*   **SIP Tests:** Triaxial (Drained/Undrained), Constant Pressure/Volume Shear, Isotropic Compression.
-*   **Contact & Boundaries:** Rigid body contact (penalty-based), slip/no-slip conditions.
-*   **Time Stepping & Stability:** Fixed and adaptive time stepping with Courant–Friedrichs–Lewy (CFL) condition.
-
-
-## Installation
-
-1.  **Install uv:** Follow instructions [here](https://docs.astral.sh/uv/getting-started/installation/).
-2.  **Clone & Install Dependencies:**
-    ```bash
-    git clone git@github.com:GrainLearning/HydraxMPM.git && cd HydraxMPM
-    uv sync
-    ```
-3.  **Run Example:**
-    ```bash
-    uv run examples/bvp/dambreak/dambreak.py
-    ```
-    *(Output in `./examples/dambreak/`)*
-
-
-
-## 👥 Contributors:
-
-* Retief Lubbe (Soil Micro Mechanics group / University of Twente)
-* Hongyang Cheng (Soil Micro Mechanics group / University of Twente)
-
-## 🙏 Acknowledgements
-This research is part of the project TUSAIL [Training in Upscaling Particle Systems: Advancing Industry across Length-scales](https://tusail.eu)  and has received funding from the European Horizon2020 Framework Programme for research, technological development and demonstration under grant agreement ID 955661.
-
-<<<<<<< HEAD
-> [!WARNING]  
-> This is a research software under active development (pre-alpha). APIs and functionality are subject to change without notice.
-
-=======
-> [!WARNING]
-> This is a research software under active development (pre-alpha). APIs and functionality are subject to change without notice.
-
-
-
-<!--
-## 🧠 Key Benefits
-
-* **Unify local and global views:** Test, compare and validate constitutive models at a SIP-level, and directly apply them to large-scale MPM simulations – all within the same framework.
-* **Cutting-Edge performance** Built on JAX, leveraging Just-In-Time (JIT) for high-performance array-based operations on the CPU, GPU, and TPU.
-* **Solve inverse problems with ease:** All internals are automatically differentiable, enabling model diagnosis and gradient-based optimization (e.g., reducing the need to solve the tangential stiffness tensor).
-* **Modular & Extendable:** The modular structure, coupled with batched and parallelized continuum mechanics operations, will enable modification and extension of existing components, while also enabling rapid prototyping. -->
-
->>>>>>> f40e3f36
+<br /><br />
+
+<div style="position: relative; height: 160px; margin-bottom: 20px;">
+  <p align="center" style="position: absolute; top: 0; left: 0; width: 100%;">
+    <img src="docs/_static/hydraxmpm.png" alt="HydraxMPM Logo" width="250" /* Set desired larger width */ >
+  </p>
+</div>
+<h1 align="center"><b>HydraxMPM</b></h1>
+<p align="center">
+  <b>A JAX-powered Material Point Method & Single Integration Point simulation environment for granular materials</b>
+</p>
+<p align="center" style="font-style: normal; letter-spacing: 1px; font-size: 0.9em; opacity: 0.9;">
+  Develop · Diagnose · Simulate
+</p>
+<p align="center">
+  📖 <a href="LINK_TO_YOUR_DOCUMENTATION_SITE"><strong>Documentation</strong></a> | ⚙️ <a href="#installation">Installation</a> | 🤝 <a href="LINK_TO_CONTRIBUTING.MD">Contributing</a>
+  <!-- Add badges here if you have them: e.g., build status, license -->
+</p>
+
+
+HydraxMPM integrates the **Material Point Method (MPM)** solver for large-scale granular dynamics simulations and **Single Integration Point (SIP)** testing <!--for detailed constitutive **model creation and diagnosis**-->, within one environment. Built on JAX, it leverages automatic differentiation and hardware acceleration (CPU/GPU/TPU) for research and development of numerical models capturing solid-like and fluid-like behavior of granular materials.
+
+<picture>
+ <source media="(prefers-color-scheme: dark)" srcset="docs/_static/sip_animation_light.gif">
+ <img alt="Shows an illustrated sun in light color mode and a moon with stars in dark color mode." src="docs/_static/sip_animation_dark.gif">
+</picture>
+
+
+## Capabilities
+
+*   🔬 **Diagnose Constitutive Models:** Perform controlled SIP tests (triaxial, shear, and compression) for advanced constitutive model analysis.
+*   ⛰️ **Simulate Large-Scale Processes:** Model complex, large-deformation granular processes (e.g., landslides) using MPM.
+*   ⚖️ **Validate Across Scales:** Compare solid-like and fluid-like model behavior at both element (SIP) and system (MPM) levels.
+*   ∇ **Gradient-Aware:** Utilize automatic differentiation for sensitivity analysis, inverse problems, and optimization.
+
+## Key Features
+
+*   **Unified MPM & SIP:** Shared API facilitates rapid prototyping and validation.
+*   **High Performance:** JAX backend with JIT compilation.
+*   **Differentiable:** Enables advanced gradient-based studies.
+*   **Modular:** Designed for extensibility in research settings.
+*   **Solvers & Schemes:** Explicit MPM (USL) with FLIP/PIC, APIC, AFLIP transfer; Linear, Quadratic, Cubic B-spline basis functions.
+*   **Available Models:** Drucker-Prager, Modified Cam-Clay, Newtonian Fluid, Incompressible $\mu (I)$ rheology.
+*   **SIP Tests:** Triaxial (Drained/Undrained), Constant Pressure/Volume Shear, Isotropic Compression.
+*   **Contact & Boundaries:** Rigid body contact (penalty-based), slip/no-slip conditions.
+*   **Time Stepping & Stability:** Fixed and adaptive time stepping with Courant–Friedrichs–Lewy (CFL) condition.
+
+
+## Installation
+
+1.  **Install uv:** Follow instructions [here](https://docs.astral.sh/uv/getting-started/installation/).
+2.  **Clone & Install Dependencies:**
+    ```bash
+    git clone git@github.com:GrainLearning/HydraxMPM.git && cd HydraxMPM
+    uv sync
+    ```
+3.  **Run Example:**
+    ```bash
+    uv run examples/bvp/dambreak/dambreak.py
+    ```
+    *(Output in `./examples/dambreak/`)*
+
+
+
+## 👥 Contributors:
+
+* Retief Lubbe (Soil Micro Mechanics group / University of Twente)
+* Hongyang Cheng (Soil Micro Mechanics group / University of Twente)
+
+## 🙏 Acknowledgements
+This research is part of the project TUSAIL [Training in Upscaling Particle Systems: Advancing Industry across Length-scales](https://tusail.eu)  and has received funding from the European Horizon2020 Framework Programme for research, technological development and demonstration under grant agreement ID 955661.
+
+> [!WARNING]
+> This is a research software under active development (pre-alpha). APIs and functionality are subject to change without notice.
+
+
+
+<!--
+## 🧠 Key Benefits
+
+* **Unify local and global views:** Test, compare and validate constitutive models at a SIP-level, and directly apply them to large-scale MPM simulations – all within the same framework.
+* **Cutting-Edge performance** Built on JAX, leveraging Just-In-Time (JIT) for high-performance array-based operations on the CPU, GPU, and TPU.
+* **Solve inverse problems with ease:** All internals are automatically differentiable, enabling model diagnosis and gradient-based optimization (e.g., reducing the need to solve the tangential stiffness tensor).
+* **Modular & Extendable:** The modular structure, coupled with batched and parallelized continuum mechanics operations, will enable modification and extension of existing components, while also enabling rapid prototyping. -->